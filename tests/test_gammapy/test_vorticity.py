# Copyright 2020 Kilian Swannet, San Kilkis

# Licensed under the Apache License, Version 2.0 (the "License");
# you may not use this file except in compliance with the License.
# You may obtain a copy of the License at
#
#   http://www.apache.org/licenses/LICENSE-2.0
#
# Unless required by applicable law or agreed to in writing, software
# distributed under the License is distributed on an "AS IS" BASIS,
# WITHOUT WARRANTIES OR CONDITIONS OF ANY KIND, either express or
# implied. See the License for the specific language governing
# permissions and limitations under the License.

<<<<<<< HEAD
from gammapy.functions import airfoil, v_comp
from gammapy.panel.vortex_sheet import PanelledAirfoil
import numpy as np
from math import sin, pi
from pytest import approx
=======
# from math import pi, sin
>>>>>>> 96779164

# import numpy as np

# from gammapy.functions import airfoil, v_comp
# from gammapy.panel.vortex_sheet import solve_vorticity as solve_vorticity

# Katz&Plotkin pg267
<<<<<<< HEAD
def test_vorticity():
    """..."""
    testfoil = PanelledAirfoil(Naca=[0,0,0,0], n_panels=5, alpha=5, v_inf=1)

    ref = np.array([[2.46092],
                    [1.09374],
                    [0.70314],
                    [0.46876],
                    [0.27344]])

    calc = testfoil.camberline.vorticity.Gamma / (pi * np.array([testfoil.camberline.panel_lengths]).T * sin(testfoil.alpha))
    
    assert calc == approx(ref, rel=5e-5)
=======
# def test_vorticity():
#     """..."""
#     Q_inf = v_comp(1, 1)
#     _, _, coor_c = airfoil([0, 0, 0, 0], 5)
#     Gamma, panel_length, _, _ = solve_vorticity(coor_c, Q_inf)
#     ref = np.array([[2.46092],
#                     [1.09374],
#                     [0.70314],
#                     [0.46876],
#                     [0.27344]])
#     calc = Gamma / (pi * np.array([panel_length]).T * sin(1))

#     pass
>>>>>>> 96779164
<|MERGE_RESOLUTION|>--- conflicted
+++ resolved
@@ -12,15 +12,7 @@
 # implied. See the License for the specific language governing
 # permissions and limitations under the License.
 
-<<<<<<< HEAD
-from gammapy.functions import airfoil, v_comp
-from gammapy.panel.vortex_sheet import PanelledAirfoil
-import numpy as np
-from math import sin, pi
-from pytest import approx
-=======
 # from math import pi, sin
->>>>>>> 96779164
 
 # import numpy as np
 
@@ -28,21 +20,6 @@
 # from gammapy.panel.vortex_sheet import solve_vorticity as solve_vorticity
 
 # Katz&Plotkin pg267
-<<<<<<< HEAD
-def test_vorticity():
-    """..."""
-    testfoil = PanelledAirfoil(Naca=[0,0,0,0], n_panels=5, alpha=5, v_inf=1)
-
-    ref = np.array([[2.46092],
-                    [1.09374],
-                    [0.70314],
-                    [0.46876],
-                    [0.27344]])
-
-    calc = testfoil.camberline.vorticity.Gamma / (pi * np.array([testfoil.camberline.panel_lengths]).T * sin(testfoil.alpha))
-    
-    assert calc == approx(ref, rel=5e-5)
-=======
 # def test_vorticity():
 #     """..."""
 #     Q_inf = v_comp(1, 1)
@@ -55,5 +32,4 @@
 #                     [0.27344]])
 #     calc = Gamma / (pi * np.array([panel_length]).T * sin(1))
 
-#     pass
->>>>>>> 96779164
+#     pass